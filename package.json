{
  "name": "rate-limit-redis",
<<<<<<< HEAD
  "version": "3.0.0",
=======
  "version": "3.0.2",
>>>>>>> be6f0ee6
  "description": "A Redis store for the `express-rate-limit` middleware",
  "author": {
    "name": "Wyatt Johnson",
    "url": "https://github.com/wyattjoh"
  },
  "license": "MIT",
  "homepage": "https://github.com/wyattjoh/rate-limit-redis",
  "repository": "https://github.com/wyattjoh/rate-limit-redis",
  "type": "module",
  "exports": {
    ".": {
      "import": "./dist/index.mjs",
      "require": "./dist/index.cjs",
      "types": "./dist/index.d.ts"
    }
  },
  "main": "./dist/index.cjs",
  "module": "./dist/index.mjs",
  "types": "./dist/index.d.ts",
  "files": [
    "dist/",
    "tsconfig.json",
    "package.json",
    "readme.md",
    "license.md",
    "changelog.md"
  ],
  "engines": {
    "node": ">= 14.5.0"
  },
  "scripts": {
    "clean": "del-cli dist/ coverage/ *.log *.tmp *.tgz *.bak",
    "build:cjs": "esbuild --bundle --platform=node --format=cjs --outfile=dist/index.cjs --footer:js=\"module.exports = RedisStore; module.exports.default = RedisStore;\" src/index.ts",
    "build:esm": "esbuild --bundle --platform=node --format=esm --outfile=dist/index.mjs src/index.ts",
    "build:types": "dts-bundle-generator --out-file=dist/index.d.ts src/index.ts",
    "compile": "run-s clean build:*",
    "lint:code": "xo",
    "lint:rest": "prettier --check --ignore-path=.gitignore .",
    "lint": "run-s lint:*",
    "autofix:code": "xo --fix",
    "autofix:rest": "prettier --write --ignore-path=.gitignore .",
    "autofix": "run-s autofix:*",
    "test:lib": "cross-env NODE_OPTIONS=\"--experimental-vm-modules\" jest --passWithNoTests",
    "test": "run-s lint test:*",
    "pre-commit": "lint-staged",
    "prepare": "run-s compile && husky install config/husky"
  },
  "peerDependencies": {
    "express-rate-limit": "^6"
  },
  "devDependencies": {
    "@jest/globals": "^27.4.6",
    "@types/express": "^4.17.13",
    "@types/ioredis-mock": "^5.6.0",
    "@types/jest": "^27.0.3",
    "@types/node": "^16.11.19",
    "cross-env": "^7.0.3",
    "del-cli": "^4.0.1",
    "dts-bundle-generator": "^6.4.0",
    "esbuild": "^0.14.11",
    "express": "^4.17.2",
    "express-rate-limit": "^6.1.0",
    "husky": "^7.0.4",
    "ioredis": "^4.28.3",
    "ioredis-mock": "^5.8.1",
    "jest": "^27.4.2",
    "lint-staged": "^12.1.7",
    "npm-run-all": "^4.1.5",
    "prettier": "^2.5.1",
    "serve": "^13.0.2",
    "ts-jest": "^27.1.3",
    "ts-node": "^10.4.0",
    "typescript": "^4.5.2",
    "xo": "^0.47.0"
  },
  "xo": {
    "prettier": true,
    "rules": {
      "@typescript-eslint/no-empty-function": 0,
      "@typescript-eslint/no-confusing-void-expression": 0,
      "@typescript-eslint/consistent-indexed-object-style": [
        "error",
        "index-signature"
      ]
    }
  },
  "prettier": {
    "useTabs": false,
    "trailingComma": "es5",
    "singleQuote": false,
    "bracketSpacing": true
  },
  "jest": {
    "verbose": true,
    "preset": "ts-jest/presets/default-esm",
    "globals": {
      "ts-jest": {
        "useESM": true
      }
    },
    "collectCoverage": true,
    "collectCoverageFrom": [
      "src/**/*.ts"
    ],
    "testTimeout": 30000,
    "testMatch": [
      "**/test/**/*-test.[jt]s"
    ],
    "moduleFileExtensions": [
      "js",
      "json",
      "ts"
    ],
    "moduleNameMapper": {
      "^(\\.{1,2}/.*)\\.js$": "$1"
    }
  },
  "lint-staged": {
    "{src,test}/**/*.ts": "xo --fix",
    "*.{yaml,json,md}": "prettier --write"
  }
}<|MERGE_RESOLUTION|>--- conflicted
+++ resolved
@@ -1,10 +1,6 @@
 {
   "name": "rate-limit-redis",
-<<<<<<< HEAD
-  "version": "3.0.0",
-=======
   "version": "3.0.2",
->>>>>>> be6f0ee6
   "description": "A Redis store for the `express-rate-limit` middleware",
   "author": {
     "name": "Wyatt Johnson",
