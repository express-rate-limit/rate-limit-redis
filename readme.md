--- conflicted
+++ resolved
@@ -137,28 +137,16 @@
 The raw command sending function varies from library to library; some are given
 below:
 
-<<<<<<< HEAD
 | Library                                                            | Function                                                                              |
 | ------------------------------------------------------------------ | ------------------------------------------------------------------------------------- |
 | [`node-redis`](https://github.com/redis/node-redis)                | `async (...args: string[]) => client.sendCommand(args)`                               |
 | [`node-redis`](https://github.com/redis/node-redis) (cluster)      | `async (...args) => cluster.sendCommand(undefined, false, args)`                      |
-| [`ioredis`](https://github.com/luin/ioredis)                       | `async (command: string, ...args: string[]) => client.send_command(command, ...args)` |
+| [`ioredis`](https://github.com/luin/ioredis)                       | `async (command: string, ...args: string[]) => client.call(command, ...args)`         |
 | [`handy-redis`](https://github.com/mmkal/handy-redis)              | `async (...args: string[]) => client.nodeRedis.sendCommand(args)`                     |
 | [`tedis`](https://github.com/silkjs/tedis)                         | `async (...args: string[]) => client.command(...args)`                                |
 | [`redis-fast-driver`](https://github.com/h0x91b/redis-fast-driver) | `async (...args: string[]) => client.rawCallAsync(args)`                              |
 | [`yoredis`](https://github.com/djanowski/yoredis)                  | `async (...args: string[]) => (await client.callMany([args]))[0]`                     |
 | [`noderis`](https://github.com/wallneradam/noderis)                | `async (...args: string[]) => client.callRedis(...args)`                              |
-=======
-| Library                                                            | Function                                                                      |
-| ------------------------------------------------------------------ | ----------------------------------------------------------------------------- |
-| [`node-redis`](https://github.com/redis/node-redis)                | `async (...args: string[]) => client.sendCommand(args)`                       |
-| [`ioredis`](https://github.com/luin/ioredis)                       | `async (command: string, ...args: string[]) => client.call(command, ...args)` |
-| [`handy-redis`](https://github.com/mmkal/handy-redis)              | `async (...args: string[]) => client.nodeRedis.sendCommand(args)`             |
-| [`tedis`](https://github.com/silkjs/tedis)                         | `async (...args: string[]) => client.command(...args)`                        |
-| [`redis-fast-driver`](https://github.com/h0x91b/redis-fast-driver) | `async (...args: string[]) => client.rawCallAsync(args)`                      |
-| [`yoredis`](https://github.com/djanowski/yoredis)                  | `async (...args: string[]) => (await client.callMany([args]))[0]`             |
-| [`noderis`](https://github.com/wallneradam/noderis)                | `async (...args: string[]) => client.callRedis(...args)`                      |
->>>>>>> 5e88ff66
 
 #### `prefix`
 
